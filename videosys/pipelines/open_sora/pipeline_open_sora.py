import html
import json
import os
import re
import urllib.parse as ul
from typing import Optional, Tuple, Union

import ftfy
import torch
import torch.distributed as dist
from bs4 import BeautifulSoup
from diffusers.models import AutoencoderKL
from transformers import AutoTokenizer, T5EncoderModel

from videosys.core.pab_mgr import PABConfig, set_pab_manager
from videosys.core.pipeline import VideoSysPipeline, VideoSysPipelineOutput
from videosys.models.autoencoders.autoencoder_kl_open_sora import OpenSoraVAE_V1_2
from videosys.models.transformers.open_sora_transformer_3d import STDiT3
from videosys.schedulers.scheduling_rflow_open_sora import RFLOW
from videosys.utils.utils import save_video, set_seed

from .data_process import get_image_size, get_num_frames, prepare_multi_resolution_info, read_from_path

os.environ["TOKENIZERS_PARALLELISM"] = "true"


BAD_PUNCT_REGEX = re.compile(
    r"[" + "#®•©™&@·º½¾¿¡§~" + "\)" + "\(" + "\]" + "\[" + "\}" + "\{" + "\|" + "\\" + "\/" + "\*" + r"]{1,}"
)  # noqa


class OpenSoraPABConfig(PABConfig):
    def __init__(
        self,
        steps: int = 50,
        spatial_broadcast: bool = True,
        spatial_threshold: list = [450, 930],
        spatial_range: int = 2,
        temporal_broadcast: bool = True,
        temporal_threshold: list = [450, 930],
        temporal_range: int = 4,
        cross_broadcast: bool = True,
        cross_threshold: list = [450, 930],
        cross_range: int = 6,
        mlp_broadcast: bool = True,
        mlp_spatial_broadcast_config: dict = {
            676: {"block": [0, 1, 2, 3, 4], "skip_count": 2},
            788: {"block": [0, 1, 2, 3, 4], "skip_count": 2},
            864: {"block": [0, 1, 2, 3, 4], "skip_count": 2},
        },
        mlp_temporal_broadcast_config: dict = {
            676: {"block": [0, 1, 2, 3, 4], "skip_count": 2},
            788: {"block": [0, 1, 2, 3, 4], "skip_count": 2},
            864: {"block": [0, 1, 2, 3, 4], "skip_count": 2},
        },
    ):
        super().__init__(
            steps=steps,
            spatial_broadcast=spatial_broadcast,
            spatial_threshold=spatial_threshold,
            spatial_range=spatial_range,
            temporal_broadcast=temporal_broadcast,
            temporal_threshold=temporal_threshold,
            temporal_range=temporal_range,
            cross_broadcast=cross_broadcast,
            cross_threshold=cross_threshold,
            cross_range=cross_range,
            mlp_broadcast=mlp_broadcast,
            mlp_spatial_broadcast_config=mlp_spatial_broadcast_config,
            mlp_temporal_broadcast_config=mlp_temporal_broadcast_config,
        )


class OpenSoraConfig:
    """
    This config is to instantiate a `OpenSoraPipeline` class for video generation.

    To be specific, this config will be passed to engine by `VideoSysEngine(config)`.
    In the engine, it will be used to instantiate the corresponding pipeline class.
    And the engine will call the `generate` function of the pipeline to generate the video.
    If you want to explore the detail of generation, please refer to the pipeline class below.

    Args:
        transformer (str):
            The transformer model to use. Defaults to "hpcai-tech/OpenSora-STDiT-v3".
        vae (str):
            The VAE model to use. Defaults to "hpcai-tech/OpenSora-VAE-v1.2".
        text_encoder (str):
            The text encoder model to use. Defaults to "DeepFloyd/t5-v1_1-xxl".
        num_gpus (int):
            The number of GPUs to use. Defaults to 1.
        num_sampling_steps (int):
            The number of sampling steps. Defaults to 30.
        cfg_scale (float):
            The configuration scale. Defaults to 7.0.
        tiling_size (int):
            The tiling size. Defaults to 4.
        enable_flash_attn (bool):
            Whether to enable Flash Attention. Defaults to False.
        enable_pab (bool):
            Whether to enable Pyramid Attention Broadcast. Defaults to False.
        pab_config (CogVideoXPABConfig):
            The configuration for Pyramid Attention Broadcast. Defaults to `LattePABConfig()`.

    Examples:
        ```python
        from videosys import OpenSoraConfig, VideoSysEngine

        # change num_gpus for multi-gpu inference
        # sampling parameters are defined in the config
        config = OpenSoraConfig(num_sampling_steps=30, cfg_scale=7.0, num_gpus=1)
        engine = VideoSysEngine(config)

        prompt = "Sunset over the sea."
        # num frames: 2s, 4s, 8s, 16s
        # resolution: 144p, 240p, 360p, 480p, 720p
        # aspect ratio: 9:16, 16:9, 3:4, 4:3, 1:1
        video = engine.generate(
            prompt=prompt,
            resolution="480p",
            aspect_ratio="9:16",
            num_frames="2s",
        ).video[0]
        engine.save_video(video, f"./outputs/{prompt}.mp4")
        ```
    """

    def __init__(
        self,
        transformer: str = "hpcai-tech/OpenSora-STDiT-v3",
        vae: str = "hpcai-tech/OpenSora-VAE-v1.2",
        text_encoder: str = "DeepFloyd/t5-v1_1-xxl",
        # ======== distributed ========
        num_gpus: int = 1,
        # ======== scheduler ========
        num_sampling_steps: int = 30,
        cfg_scale: float = 7.0,
        # ======= memory =======
        cpu_offload: bool = False,
        # ======== vae ========
        tiling_size: int = 4,
        # ======== speedup ========
        enable_flash_attn: bool = False,
        # ======== pab ========
        enable_pab: bool = False,
        pab_config: PABConfig = OpenSoraPABConfig(),
    ):
        self.pipeline_cls = OpenSoraPipeline
        self.transformer = transformer
        self.vae = vae
        self.text_encoder = text_encoder
        # ======== distributed ========
        self.num_gpus = num_gpus
        # ======== scheduler ========
        self.num_sampling_steps = num_sampling_steps
        self.cfg_scale = cfg_scale
        # ======== vae ========
        self.tiling_size = tiling_size
        # ======= memory ========
        self.cpu_offload = cpu_offload
        # ======== speedup ========
        self.enable_flash_attn = enable_flash_attn
        # ======== pab ========
        self.enable_pab = enable_pab
        self.pab_config = pab_config


class OpenSoraPipeline(VideoSysPipeline):
    r"""
    Pipeline for text-to-image generation using PixArt-Alpha.

    This model inherits from [`DiffusionPipeline`]. Check the superclass documentation for the generic methods the
    library implements for all the pipelines (such as downloading or saving, running on a particular device, etc.)

    Args:
        vae ([`AutoencoderKL`]):
            Variational Auto-Encoder (VAE) Model to encode and decode images to and from latent representations.
        text_encoder ([`T5EncoderModel`]):
            Frozen text-encoder. PixArt-Alpha uses
            [T5](https://huggingface.co/docs/transformers/model_doc/t5#transformers.T5EncoderModel), specifically the
            [t5-v1_1-xxl](https://huggingface.co/PixArt-alpha/PixArt-alpha/tree/main/t5-v1_1-xxl) variant.
        tokenizer (`T5Tokenizer`):
            Tokenizer of class
            [T5Tokenizer](https://huggingface.co/docs/transformers/model_doc/t5#transformers.T5Tokenizer).
        transformer ([`STDiT3`]):
            A text conditioned `STDiT3` to denoise the encoded video latents.
        scheduler ([`SchedulerMixin`]):
            A scheduler to be used in combination with `transformer` to denoise the encoded video latents.
    """
    bad_punct_regex = re.compile(
        r"[" + "#®•©™&@·º½¾¿¡§~" + "\)" + "\(" + "\]" + "\[" + "\}" + "\{" + "\|" + "\\" + "\/" + "\*" + r"]{1,}"
    )  # noqa

    _optional_components = [
        "text_encoder",
        "tokenizer",
    ]
    model_cpu_offload_seq = "text_encoder->transformer->vae"

    def __init__(
        self,
        config: OpenSoraConfig,
        text_encoder: Optional[T5EncoderModel] = None,
        tokenizer: Optional[AutoTokenizer] = None,
        vae: Optional[AutoencoderKL] = None,
        transformer: Optional[STDiT3] = None,
        scheduler: Optional[RFLOW] = None,
        device: torch.device = torch.device("cuda"),
        dtype: torch.dtype = torch.bfloat16,
    ):
        super().__init__()
        self._config = config
        self._device = device
        self._dtype = dtype

        # initialize the model if not provided
        if text_encoder is None:
            text_encoder = T5EncoderModel.from_pretrained(config.text_encoder).to(dtype)
        if tokenizer is None:
            tokenizer = AutoTokenizer.from_pretrained(config.text_encoder)
        if vae is None:
            vae = OpenSoraVAE_V1_2(
                from_pretrained=config.vae,
                micro_frame_size=17,
                micro_batch_size=config.tiling_size,
            ).to(dtype)
        if transformer is None:
            transformer = STDiT3.from_pretrained(config.transformer, enable_flash_attn=config.enable_flash_attn).to(
                dtype
            )
        if scheduler is None:
            scheduler = RFLOW(
                use_timestep_transform=True, num_sampling_steps=config.num_sampling_steps, cfg_scale=config.cfg_scale
            )

        # pab
        if config.enable_pab:
            set_pab_manager(config.pab_config)

        # set eval and device
        self.set_eval_and_device(device, vae, transformer)

        self.register_modules(
            text_encoder=text_encoder, vae=vae, transformer=transformer, scheduler=scheduler, tokenizer=tokenizer
        )

<<<<<<< HEAD
        # parallel
        self._set_parallel()

    def _set_seed(self, seed):
        if dist.get_world_size() == 1:
            set_seed(seed)
        else:
            set_seed(seed, self.transformer.parallel_manager.dp_rank)

    def _set_parallel(
        self, dp_size: Optional[int] = None, sp_size: Optional[int] = None, enable_cp: Optional[bool] = False
    ):
        # init sequence parallel
        if sp_size is None:
            sp_size = dist.get_world_size()
            dp_size = 1
        else:
            assert (
                dist.get_world_size() % sp_size == 0
            ), f"world_size {dist.get_world_size()} must be divisible by sp_size"
            dp_size = dist.get_world_size() // sp_size

        # transformer parallel
        self.transformer.enable_parallel(dp_size, sp_size, enable_cp)
=======
        # cpu offload
        if config.cpu_offload:
            self.enable_model_cpu_offload()
        else:
            self.set_eval_and_device(self._device, text_encoder)
>>>>>>> 2e81cd88

    def get_text_embeddings(self, texts):
        text_tokens_and_mask = self.tokenizer(
            texts,
            max_length=300,
            padding="max_length",
            truncation=True,
            return_attention_mask=True,
            add_special_tokens=True,
            return_tensors="pt",
        )
        device = self._execution_device
        input_ids = text_tokens_and_mask["input_ids"].to(device)
        attention_mask = text_tokens_and_mask["attention_mask"].to(device)
        with torch.no_grad():
            text_encoder_embs = self.text_encoder(
                input_ids=input_ids,
                attention_mask=attention_mask,
            )["last_hidden_state"].detach()
        return text_encoder_embs, attention_mask

    def encode_prompt(self, text):
        caption_embs, emb_masks = self.get_text_embeddings(text)
        caption_embs = caption_embs[:, None]
        return dict(y=caption_embs, mask=emb_masks)

    def null_embed(self, n):
        null_y = self.transformer.y_embedder.y_embedding[None].repeat(n, 1, 1)[:, None].to(self._execution_device)
        return null_y

    @staticmethod
    def _basic_clean(text):
        text = ftfy.fix_text(text)
        text = html.unescape(html.unescape(text))
        return text.strip()

    def _clean_caption(self, caption):
        caption = str(caption)
        caption = ul.unquote_plus(caption)
        caption = caption.strip().lower()
        caption = re.sub("<person>", "person", caption)
        # urls:
        caption = re.sub(
            r"\b((?:https?:(?:\/{1,3}|[a-zA-Z0-9%])|[a-zA-Z0-9.\-]+[.](?:com|co|ru|net|org|edu|gov|it)[\w/-]*\b\/?(?!@)))",  # noqa
            "",
            caption,
        )  # regex for urls
        caption = re.sub(
            r"\b((?:www:(?:\/{1,3}|[a-zA-Z0-9%])|[a-zA-Z0-9.\-]+[.](?:com|co|ru|net|org|edu|gov|it)[\w/-]*\b\/?(?!@)))",  # noqa
            "",
            caption,
        )  # regex for urls
        # html:
        caption = BeautifulSoup(caption, features="html.parser").text

        # @<nickname>
        caption = re.sub(r"@[\w\d]+\b", "", caption)

        # 31C0—31EF CJK Strokes
        # 31F0—31FF Katakana Phonetic Extensions
        # 3200—32FF Enclosed CJK Letters and Months
        # 3300—33FF CJK Compatibility
        # 3400—4DBF CJK Unified Ideographs Extension A
        # 4DC0—4DFF Yijing Hexagram Symbols
        # 4E00—9FFF CJK Unified Ideographs
        caption = re.sub(r"[\u31c0-\u31ef]+", "", caption)
        caption = re.sub(r"[\u31f0-\u31ff]+", "", caption)
        caption = re.sub(r"[\u3200-\u32ff]+", "", caption)
        caption = re.sub(r"[\u3300-\u33ff]+", "", caption)
        caption = re.sub(r"[\u3400-\u4dbf]+", "", caption)
        caption = re.sub(r"[\u4dc0-\u4dff]+", "", caption)
        caption = re.sub(r"[\u4e00-\u9fff]+", "", caption)
        #######################################################

        # все виды тире / all types of dash --> "-"
        caption = re.sub(
            r"[\u002D\u058A\u05BE\u1400\u1806\u2010-\u2015\u2E17\u2E1A\u2E3A\u2E3B\u2E40\u301C\u3030\u30A0\uFE31\uFE32\uFE58\uFE63\uFF0D]+",  # noqa
            "-",
            caption,
        )

        # кавычки к одному стандарту
        caption = re.sub(r"[`´«»“”¨]", '"', caption)
        caption = re.sub(r"[‘’]", "'", caption)

        # &quot;
        caption = re.sub(r"&quot;?", "", caption)
        # &amp
        caption = re.sub(r"&amp", "", caption)

        # ip adresses:
        caption = re.sub(r"\d{1,3}\.\d{1,3}\.\d{1,3}\.\d{1,3}", " ", caption)

        # article ids:
        caption = re.sub(r"\d:\d\d\s+$", "", caption)

        # \n
        caption = re.sub(r"\\n", " ", caption)

        # "#123"
        caption = re.sub(r"#\d{1,3}\b", "", caption)
        # "#12345.."
        caption = re.sub(r"#\d{5,}\b", "", caption)
        # "123456.."
        caption = re.sub(r"\b\d{6,}\b", "", caption)
        # filenames:
        caption = re.sub(r"[\S]+\.(?:png|jpg|jpeg|bmp|webp|eps|pdf|apk|mp4)", "", caption)

        #
        caption = re.sub(r"[\"\']{2,}", r'"', caption)  # """AUSVERKAUFT"""
        caption = re.sub(r"[\.]{2,}", r" ", caption)  # """AUSVERKAUFT"""

        caption = re.sub(BAD_PUNCT_REGEX, r" ", caption)  # ***AUSVERKAUFT***, #AUSVERKAUFT
        caption = re.sub(r"\s+\.\s+", r" ", caption)  # " . "

        # this-is-my-cute-cat / this_is_my_cute_cat
        regex2 = re.compile(r"(?:\-|\_)")
        if len(re.findall(regex2, caption)) > 3:
            caption = re.sub(regex2, " ", caption)

        caption = self._basic_clean(caption)

        caption = re.sub(r"\b[a-zA-Z]{1,3}\d{3,15}\b", "", caption)  # jc6640
        caption = re.sub(r"\b[a-zA-Z]+\d+[a-zA-Z]+\b", "", caption)  # jc6640vc
        caption = re.sub(r"\b\d+[a-zA-Z]+\d+\b", "", caption)  # 6640vc231

        caption = re.sub(r"(worldwide\s+)?(free\s+)?shipping", "", caption)
        caption = re.sub(r"(free\s)?download(\sfree)?", "", caption)
        caption = re.sub(r"\bclick\b\s(?:for|on)\s\w+", "", caption)
        caption = re.sub(r"\b(?:png|jpg|jpeg|bmp|webp|eps|pdf|apk|mp4)(\simage[s]?)?", "", caption)
        caption = re.sub(r"\bpage\s+\d+\b", "", caption)

        caption = re.sub(r"\b\d*[a-zA-Z]+\d+[a-zA-Z]+\d+[a-zA-Z\d]*\b", r" ", caption)  # j2d1a2a...

        caption = re.sub(r"\b\d+\.?\d*[xх×]\d+\.?\d*\b", "", caption)

        caption = re.sub(r"\b\s+\:\s+", r": ", caption)
        caption = re.sub(r"(\D[,\./])\b", r"\1 ", caption)
        caption = re.sub(r"\s+", " ", caption)

        caption.strip()

        caption = re.sub(r"^[\"\']([\w\W]+)[\"\']$", r"\1", caption)
        caption = re.sub(r"^[\'\_,\-\:;]", r"", caption)
        caption = re.sub(r"[\'\_,\-\:\-\+]$", r"", caption)
        caption = re.sub(r"^\.\S+$", "", caption)

        return caption.strip()

    def text_preprocessing(self, text, use_text_preprocessing: bool = True):
        if use_text_preprocessing:
            # The exact text cleaning as was in the training stage:
            text = self._clean_caption(text)
            text = self._clean_caption(text)
            return text
        else:
            return text.lower().strip()

    @torch.no_grad()
    def generate(
        self,
        prompt: str,
        resolution="480p",
        aspect_ratio="9:16",
        num_frames: int = 51,
        loop: int = 1,
        llm_refine: bool = False,
        negative_prompt: str = "",
        seed: int = -1,
        ms: Optional[str] = "",
        refs: Optional[str] = "",
        aes: float = 6.5,
        flow: Optional[float] = None,
        camera_motion: Optional[float] = None,
        condition_frame_length: int = 5,
        align: int = 5,
        condition_frame_edit: float = 0.0,
        return_dict: bool = True,
        verbose: bool = True,
    ) -> Union[VideoSysPipelineOutput, Tuple]:
        """
        Function invoked when calling the pipeline for generation.

        Args:
            prompt (`str` or `List[str]`, *optional*):
                The prompt or prompts to guide the image generation. If not defined, one has to pass `prompt_embeds`.
                instead.
            resolution (`str`, *optional*, defaults to `"480p"`):
                The resolution of the generated video.
            aspect_ratio (`str`, *optional*, defaults to `"9:16"`):
                The aspect ratio of the generated video.
            num_frames (`int`, *optional*, defaults to 51):
                The number of frames to generate.
            negative_prompt (`str` or `List[str]`, *optional*):
                The prompt or prompts not to guide the image generation. If not defined, one has to pass
                `negative_prompt_embeds` instead. Ignored when not using guidance (i.e., ignored if `guidance_scale` is
                less than `1`).
            num_inference_steps (`int`, *optional*, defaults to 100):
                The number of denoising steps. More denoising steps usually lead to a higher quality image at the
                expense of slower inference.
            timesteps (`List[int]`, *optional*):
                Custom timesteps to use for the denoising process. If not defined, equal spaced `num_inference_steps`
                timesteps are used. Must be in descending order.
            guidance_scale (`float`, *optional*, defaults to 7.0):
                Guidance scale as defined in [Classifier-Free Diffusion Guidance](https://arxiv.org/abs/2207.12598).
                `guidance_scale` is defined as `w` of equation 2. of [Imagen
                Paper](https://arxiv.org/pdf/2205.11487.pdf). Guidance scale is enabled by setting `guidance_scale >
                1`. Higher guidance scale encourages to generate images that are closely linked to the text `prompt`,
                usually at the expense of lower image quality.
            num_images_per_prompt (`int`, *optional*, defaults to 1):
                The number of images to generate per prompt.
            eta (`float`, *optional*, defaults to 0.0):
                Corresponds to parameter eta (η) in the DDIM paper: https://arxiv.org/abs/2010.02502. Only applies to
                [`schedulers.DDIMScheduler`], will be ignored for others.
            generator (`torch.Generator` or `List[torch.Generator]`, *optional*):
                One or a list of [torch generator(s)](https://pytorch.org/docs/stable/generated/torch.Generator.html)
                to make generation deterministic.
            latents (`torch.FloatTensor`, *optional*):
                Pre-generated noisy latents, sampled from a Gaussian distribution, to be used as inputs for image
                generation. Can be used to tweak the same generation with different prompts. If not provided, a latents
                tensor will ge generated by sampling using the supplied random `generator`.
            prompt_embeds (`torch.FloatTensor`, *optional*):
                Pre-generated text embeddings. Can be used to easily tweak text inputs, *e.g.* prompt weighting. If not
                provided, text embeddings will be generated from `prompt` input argument.
            negative_prompt_embeds (`torch.FloatTensor`, *optional*):
                Pre-generated negative text embeddings. For PixArt-Alpha this negative prompt should be "". If not
                provided, negative_prompt_embeds will be generated from `negative_prompt` input argument.
            output_type (`str`, *optional*, defaults to `"pil"`):
                The output format of the generate image. Choose between
                [PIL](https://pillow.readthedocs.io/en/stable/): `PIL.Image.Image` or `np.array`.
            return_dict (`bool`, *optional*, defaults to `True`):
                Whether or not to return a [`~pipelines.stable_diffusion.IFPipelineOutput`] instead of a plain tuple.
            callback (`Callable`, *optional*):
                A function that will be called every `callback_steps` steps during inference. The function will be
                called with the following arguments: `callback(step: int, timestep: int, latents: torch.FloatTensor)`.
            callback_steps (`int`, *optional*, defaults to 1):
                The frequency at which the `callback` function will be called. If not specified, the callback will be
                called at every step.
            clean_caption (`bool`, *optional*, defaults to `True`):
                Whether or not to clean the caption before creating embeddings. Requires `beautifulsoup4` and `ftfy` to
                be installed. If the dependencies are not installed, the embeddings will be created from the raw
                prompt.
            mask_feature (`bool` defaults to `True`): If set to `True`, the text embeddings will be masked.

        Examples:

        Returns:
            [`~pipelines.ImagePipelineOutput`] or `tuple`:
                If `return_dict` is `True`, [`~pipelines.ImagePipelineOutput`] is returned, otherwise a `tuple` is
                returned where the first element is a list with the generated images
        """
        # == basic ==
        fps = 24
        image_size = get_image_size(resolution, aspect_ratio)
        num_frames = get_num_frames(num_frames)
        self._set_seed(seed)

        # == prepare batch prompts ==
        batch_prompts = [prompt]
        ms = [ms]
        refs = [refs]

        # == get json from prompts ==
        batch_prompts, refs, ms = extract_json_from_prompts(batch_prompts, refs, ms)

        # == get reference for condition ==
        refs = collect_references_batch(refs, self.vae, image_size)

        # == multi-resolution info ==
        model_args = prepare_multi_resolution_info(
            "OpenSora", len(batch_prompts), image_size, num_frames, fps, self._device, self._dtype
        )

        # == process prompts step by step ==
        # 0. split prompt
        # each element in the list is [prompt_segment_list, loop_idx_list]
        batched_prompt_segment_list = []
        batched_loop_idx_list = []
        for prompt in batch_prompts:
            prompt_segment_list, loop_idx_list = split_prompt(prompt)
            batched_prompt_segment_list.append(prompt_segment_list)
            batched_loop_idx_list.append(loop_idx_list)

        # 1. refine prompt by openai
        # if llm_refine:
        # only call openai API when
        # 1. seq parallel is not enabled
        # 2. seq parallel is enabled and the process is rank 0
        # if not enable_sequence_parallelism or (enable_sequence_parallelism and coordinator.is_master()):
        #     for idx, prompt_segment_list in enumerate(batched_prompt_segment_list):
        #         batched_prompt_segment_list[idx] = refine_prompts_by_openai(prompt_segment_list)

        # # sync the prompt if using seq parallel
        # if enable_sequence_parallelism:
        #     coordinator.block_all()
        #     prompt_segment_length = [
        #         len(prompt_segment_list) for prompt_segment_list in batched_prompt_segment_list
        #     ]

        #     # flatten the prompt segment list
        #     batched_prompt_segment_list = [
        #         prompt_segment
        #         for prompt_segment_list in batched_prompt_segment_list
        #         for prompt_segment in prompt_segment_list
        #     ]

        #     # create a list of size equal to world size
        #     broadcast_obj_list = [batched_prompt_segment_list] * coordinator.world_size
        #     dist.broadcast_object_list(broadcast_obj_list, 0)

        #     # recover the prompt list
        #     batched_prompt_segment_list = []
        #     segment_start_idx = 0
        #     all_prompts = broadcast_obj_list[0]
        #     for num_segment in prompt_segment_length:
        #         batched_prompt_segment_list.append(
        #             all_prompts[segment_start_idx : segment_start_idx + num_segment]
        #         )
        #         segment_start_idx += num_segment

        # 2. append score
        for idx, prompt_segment_list in enumerate(batched_prompt_segment_list):
            batched_prompt_segment_list[idx] = append_score_to_prompts(
                prompt_segment_list,
                aes=aes,
                flow=flow,
                camera_motion=camera_motion,
            )

        # 3. clean prompt with T5
        for idx, prompt_segment_list in enumerate(batched_prompt_segment_list):
            batched_prompt_segment_list[idx] = [self.text_preprocessing(prompt) for prompt in prompt_segment_list]

        # 4. merge to obtain the final prompt
        batch_prompts = []
        for prompt_segment_list, loop_idx_list in zip(batched_prompt_segment_list, batched_loop_idx_list):
            batch_prompts.append(merge_prompt(prompt_segment_list, loop_idx_list))

        # == Iter over loop generation ==
        video_clips = []
        for loop_i in range(loop):
            # == get prompt for loop i ==
            batch_prompts_loop = extract_prompts_loop(batch_prompts, loop_i)

            # == add condition frames for loop ==
            if loop_i > 0:
                refs, ms = append_generated(
                    self.vae, video_clips[-1], refs, ms, loop_i, condition_frame_length, condition_frame_edit
                )

            # == sampling ==
            input_size = (num_frames, *image_size)
            latent_size = self.vae.get_latent_size(input_size)
            z = torch.randn(
                len(batch_prompts), self.vae.out_channels, *latent_size, device=self._device, dtype=self._dtype
            )
            model_args.update(self.encode_prompt(batch_prompts_loop))
            y_null = self.null_embed(len(batch_prompts_loop))

            masks = apply_mask_strategy(z, refs, ms, loop_i, align=align)
            samples = self.scheduler.sample(
                self.transformer,
                z=z,
                model_args=model_args,
                y_null=y_null,
                device=self._device,
                progress=verbose,
                mask=masks,
            )
            samples = self.vae.decode(samples.to(self._dtype), num_frames=num_frames)
            video_clips.append(samples)

        for i in range(1, loop):
            video_clips[i] = video_clips[i][:, dframe_to_frame(condition_frame_length) :]
        video = torch.cat(video_clips, dim=1)

        low, high = -1, 1
        video.clamp_(min=low, max=high)
        video.sub_(low).div_(max(high - low, 1e-5))
        video = video.mul(255).add_(0.5).clamp_(0, 255).permute(0, 2, 3, 4, 1).to("cpu", torch.uint8)

        # Offload all models
        self.maybe_free_model_hooks()

        if not return_dict:
            return (video,)

        return VideoSysPipelineOutput(video=video)

    def save_video(self, video, output_path):
        save_video(video, output_path, fps=24)


def load_prompts(prompt_path, start_idx=None, end_idx=None):
    with open(prompt_path, "r") as f:
        prompts = [line.strip() for line in f.readlines()]
    prompts = prompts[start_idx:end_idx]
    return prompts


def get_save_path_name(
    save_dir,
    sample_name=None,  # prefix
    sample_idx=None,  # sample index
    prompt=None,  # used prompt
    prompt_as_path=False,  # use prompt as path
    num_sample=1,  # number of samples to generate for one prompt
    k=None,  # kth sample
):
    if sample_name is None:
        sample_name = "" if prompt_as_path else "sample"
    sample_name_suffix = prompt if prompt_as_path else f"_{sample_idx:04d}"
    save_path = os.path.join(save_dir, f"{sample_name}{sample_name_suffix[:50]}")
    if num_sample != 1:
        save_path = f"{save_path}-{k}"
    return save_path


def get_eval_save_path_name(
    save_dir,
    id,  # add id parameter
    sample_name=None,  # prefix
    sample_idx=None,  # sample index
    prompt=None,  # used prompt
    prompt_as_path=False,  # use prompt as path
    num_sample=1,  # number of samples to generate for one prompt
    k=None,  # kth sample
):
    if sample_name is None:
        sample_name = "" if prompt_as_path else "sample"
    save_path = os.path.join(save_dir, f"{id}")
    if num_sample != 1:
        save_path = f"{save_path}-{k}"
    return save_path


def append_score_to_prompts(prompts, aes=None, flow=None, camera_motion=None):
    new_prompts = []
    for prompt in prompts:
        new_prompt = prompt
        if aes is not None and "aesthetic score:" not in prompt:
            new_prompt = f"{new_prompt} aesthetic score: {aes:.1f}."
        if flow is not None and "motion score:" not in prompt:
            new_prompt = f"{new_prompt} motion score: {flow:.1f}."
        if camera_motion is not None and "camera motion:" not in prompt:
            new_prompt = f"{new_prompt} camera motion: {camera_motion}."
        new_prompts.append(new_prompt)
    return new_prompts


def extract_json_from_prompts(prompts, reference, mask_strategy):
    ret_prompts = []
    for i, prompt in enumerate(prompts):
        parts = re.split(r"(?=[{])", prompt)
        assert len(parts) <= 2, f"Invalid prompt: {prompt}"
        ret_prompts.append(parts[0])
        if len(parts) > 1:
            additional_info = json.loads(parts[1])
            for key in additional_info:
                assert key in ["reference_path", "mask_strategy"], f"Invalid key: {key}"
                if key == "reference_path":
                    reference[i] = additional_info[key]
                elif key == "mask_strategy":
                    mask_strategy[i] = additional_info[key]
    return ret_prompts, reference, mask_strategy


def collect_references_batch(reference_paths, vae, image_size):
    refs_x = []  # refs_x: [batch, ref_num, C, T, H, W]
    for reference_path in reference_paths:
        if reference_path == "":
            refs_x.append([])
            continue
        ref_path = reference_path.split(";")
        ref = []
        for r_path in ref_path:
            r = read_from_path(r_path, image_size, transform_name="resize_crop")
            r_x = vae.encode(r.unsqueeze(0).to(vae.device, vae.dtype))
            r_x = r_x.squeeze(0)
            ref.append(r_x)
        refs_x.append(ref)
    return refs_x


def extract_prompts_loop(prompts, num_loop):
    ret_prompts = []
    for prompt in prompts:
        if prompt.startswith("|0|"):
            prompt_list = prompt.split("|")[1:]
            text_list = []
            for i in range(0, len(prompt_list), 2):
                start_loop = int(prompt_list[i])
                text = prompt_list[i + 1]
                end_loop = int(prompt_list[i + 2]) if i + 2 < len(prompt_list) else num_loop + 1
                text_list.extend([text] * (end_loop - start_loop))
            prompt = text_list[num_loop]
        ret_prompts.append(prompt)
    return ret_prompts


def split_prompt(prompt_text):
    if prompt_text.startswith("|0|"):
        # this is for prompts which look like
        # |0| a beautiful day |1| a sunny day |2| a rainy day
        # we want to parse it into a list of prompts with the loop index
        prompt_list = prompt_text.split("|")[1:]
        text_list = []
        loop_idx = []
        for i in range(0, len(prompt_list), 2):
            start_loop = int(prompt_list[i])
            text = prompt_list[i + 1].strip()
            text_list.append(text)
            loop_idx.append(start_loop)
        return text_list, loop_idx
    else:
        return [prompt_text], None


def merge_prompt(text_list, loop_idx_list=None):
    if loop_idx_list is None:
        return text_list[0]
    else:
        prompt = ""
        for i, text in enumerate(text_list):
            prompt += f"|{loop_idx_list[i]}|{text}"
        return prompt


MASK_DEFAULT = ["0", "0", "0", "0", "1", "0"]


def parse_mask_strategy(mask_strategy):
    mask_batch = []
    if mask_strategy == "" or mask_strategy is None:
        return mask_batch

    mask_strategy = mask_strategy.split(";")
    for mask in mask_strategy:
        mask_group = mask.split(",")
        num_group = len(mask_group)
        assert num_group >= 1 and num_group <= 6, f"Invalid mask strategy: {mask}"
        mask_group.extend(MASK_DEFAULT[num_group:])
        for i in range(5):
            mask_group[i] = int(mask_group[i])
        mask_group[5] = float(mask_group[5])
        mask_batch.append(mask_group)
    return mask_batch


def find_nearest_point(value, point, max_value):
    t = value // point
    if value % point > point / 2 and t < max_value // point - 1:
        t += 1
    return t * point


def apply_mask_strategy(z, refs_x, mask_strategys, loop_i, align=None):
    masks = []
    no_mask = True
    for i, mask_strategy in enumerate(mask_strategys):
        no_mask = False
        mask = torch.ones(z.shape[2], dtype=torch.float, device=z.device)
        mask_strategy = parse_mask_strategy(mask_strategy)
        for mst in mask_strategy:
            loop_id, m_id, m_ref_start, m_target_start, m_length, edit_ratio = mst
            if loop_id != loop_i:
                continue
            ref = refs_x[i][m_id]

            if m_ref_start < 0:
                # ref: [C, T, H, W]
                m_ref_start = ref.shape[1] + m_ref_start
            if m_target_start < 0:
                # z: [B, C, T, H, W]
                m_target_start = z.shape[2] + m_target_start
            if align is not None:
                m_ref_start = find_nearest_point(m_ref_start, align, ref.shape[1])
                m_target_start = find_nearest_point(m_target_start, align, z.shape[2])
            m_length = min(m_length, z.shape[2] - m_target_start, ref.shape[1] - m_ref_start)
            z[i, :, m_target_start : m_target_start + m_length] = ref[:, m_ref_start : m_ref_start + m_length]
            mask[m_target_start : m_target_start + m_length] = edit_ratio
        masks.append(mask)
    if no_mask:
        return None
    masks = torch.stack(masks)
    return masks


def append_generated(vae, generated_video, refs_x, mask_strategy, loop_i, condition_frame_length, condition_frame_edit):
    ref_x = vae.encode(generated_video)
    for j, refs in enumerate(refs_x):
        if refs is None:
            refs_x[j] = [ref_x[j]]
        else:
            refs.append(ref_x[j])
        if mask_strategy[j] is None or mask_strategy[j] == "":
            mask_strategy[j] = ""
        else:
            mask_strategy[j] += ";"
        mask_strategy[
            j
        ] += f"{loop_i},{len(refs)-1},-{condition_frame_length},0,{condition_frame_length},{condition_frame_edit}"
    return refs_x, mask_strategy


def dframe_to_frame(num):
    assert num % 5 == 0, f"Invalid num: {num}"
    return num // 5 * 17


OPENAI_CLIENT = None
REFINE_PROMPTS = None
REFINE_PROMPTS_PATH = "assets/texts/t2v_pllava.txt"
REFINE_PROMPTS_TEMPLATE = """
You need to refine user's input prompt. The user's input prompt is used for video generation task. You need to refine the user's prompt to make it more suitable for the task. Here are some examples of refined prompts:
{}

The refined prompt should pay attention to all objects in the video. The description should be useful for AI to re-generate the video. The description should be no more than six sentences. The refined prompt should be in English.
"""
RANDOM_PROMPTS = None
RANDOM_PROMPTS_TEMPLATE = """
You need to generate one input prompt for video generation task. The prompt should be suitable for the task. Here are some examples of refined prompts:
{}

The prompt should pay attention to all objects in the video. The description should be useful for AI to re-generate the video. The description should be no more than six sentences. The prompt should be in English.
"""


def get_openai_response(sys_prompt, usr_prompt, model="gpt-4o"):
    global OPENAI_CLIENT
    if OPENAI_CLIENT is None:
        from openai import OpenAI

        OPENAI_CLIENT = OpenAI(api_key=os.environ.get("OPENAI_API_KEY"))

    completion = OPENAI_CLIENT.chat.completions.create(
        model=model,
        messages=[
            {
                "role": "system",
                "content": sys_prompt,
            },  # <-- This is the system message that provides context to the model
            {
                "role": "user",
                "content": usr_prompt,
            },  # <-- This is the user message for which the model will generate a response
        ],
    )

    return completion.choices[0].message.content


def get_random_prompt_by_openai():
    global RANDOM_PROMPTS
    if RANDOM_PROMPTS is None:
        examples = load_prompts(REFINE_PROMPTS_PATH)
        RANDOM_PROMPTS = RANDOM_PROMPTS_TEMPLATE.format("\n".join(examples))

    response = get_openai_response(RANDOM_PROMPTS, "Generate one example.")
    return response


def refine_prompt_by_openai(prompt):
    global REFINE_PROMPTS
    if REFINE_PROMPTS is None:
        examples = load_prompts(REFINE_PROMPTS_PATH)
        REFINE_PROMPTS = REFINE_PROMPTS_TEMPLATE.format("\n".join(examples))

    response = get_openai_response(REFINE_PROMPTS, prompt)
    return response


def has_openai_key():
    return "OPENAI_API_KEY" in os.environ


def refine_prompts_by_openai(prompts):
    new_prompts = []
    for prompt in prompts:
        try:
            if prompt.strip() == "":
                new_prompt = get_random_prompt_by_openai()
                print(f"[Info] Empty prompt detected, generate random prompt: {new_prompt}")
            else:
                new_prompt = refine_prompt_by_openai(prompt)
                print(f"[Info] Refine prompt: {prompt} -> {new_prompt}")
            new_prompts.append(new_prompt)
        except Exception as e:
            print(f"[Warning] Failed to refine prompt: {prompt} due to {e}")
            new_prompts.append(prompt)
    return new_prompts


def add_watermark(
    input_video_path, watermark_image_path="./assets/images/watermark/watermark.png", output_video_path=None
):
    # execute this command in terminal with subprocess
    # return if the process is successful
    if output_video_path is None:
        output_video_path = input_video_path.replace(".mp4", "_watermark.mp4")
    cmd = f'ffmpeg -y -i {input_video_path} -i {watermark_image_path} -filter_complex "[1][0]scale2ref=oh*mdar:ih*0.1[logo][video];[video][logo]overlay" {output_video_path}'
    exit_code = os.system(cmd)
    is_success = exit_code == 0
    return is_success<|MERGE_RESOLUTION|>--- conflicted
+++ resolved
@@ -244,7 +244,12 @@
             text_encoder=text_encoder, vae=vae, transformer=transformer, scheduler=scheduler, tokenizer=tokenizer
         )
 
-<<<<<<< HEAD
+        # cpu offload
+        if config.cpu_offload:
+            self.enable_model_cpu_offload()
+        else:
+            self.set_eval_and_device(self._device, text_encoder)
+
         # parallel
         self._set_parallel()
 
@@ -269,13 +274,6 @@
 
         # transformer parallel
         self.transformer.enable_parallel(dp_size, sp_size, enable_cp)
-=======
-        # cpu offload
-        if config.cpu_offload:
-            self.enable_model_cpu_offload()
-        else:
-            self.set_eval_and_device(self._device, text_encoder)
->>>>>>> 2e81cd88
 
     def get_text_embeddings(self, texts):
         text_tokens_and_mask = self.tokenizer(
