import deltadit
from deltadit import OpenSoraPlanConfig, OpenSoraPlanDELTAConfig, OpenSoraPlanPipeline


def run_base():
    # Manually set environment variables for single GPU debugging
    # os.environ["RANK"] = "0"
    # os.environ["LOCAL_RANK"] = "0"
    # os.environ["WORLD_SIZE"] = "1"
    # os.environ["MASTER_ADDR"] = "localhost"
    # os.environ["MASTER_PORT"] = "12359"

    deltadit.initialize(42)

    config = OpenSoraPlanConfig()
    pipeline = OpenSoraPlanPipeline(config)
<<<<<<< HEAD
    for i in [1, 2]:
        print(f"Running iteration {i}")
        prompt = "a bear hunting for prey"
        video = pipeline.generate(prompt).video[0]
        pipeline.save_video(video, f"./outputs/opensora_plan_delta_base_{prompt}.mp4")
=======

    prompt = "a bear hunting for prey"
    video = pipeline.generate(prompt).video[0]
    pipeline.save_video(video, f"./outputs/{prompt}.mp4")
>>>>>>> b8639bb0


def run_pab():
    # Manually set environment variables for single GPU debugging
    # os.environ["RANK"] = "0"
    # os.environ["LOCAL_RANK"] = "0"
    # os.environ["WORLD_SIZE"] = "1"
    # os.environ["MASTER_ADDR"] = "localhost"
    # os.environ["MASTER_PORT"] = "12355"

    deltadit.initialize(42)

    delta_config = OpenSoraPlanDELTAConfig(
        steps=10,
        delta_skip=True,
        delta_threshold={(0, 1): [0, 2]},
        # delta_threshold={(0, 6): [0, 2], (24, 30): [25, 27]},
        delta_gap=2,
    )
    config = OpenSoraPlanConfig(enable_delta=True, delta_config=delta_config)
    pipeline = OpenSoraPlanPipeline(config)

    prompt = "a bear hunting for prey"
    video = pipeline.generate(prompt).video[0]

    save_path = f"./outputs/opensora_plan_delta_acc_{config.delta_config.delta_skip}_{prompt.replace(' ', '_')}_delta_threshold_{config.delta_config.delta_threshold}_delta_gap_{config.delta_config.delta_gap}.mp4"
    pipeline.save_video(video, save_path)
    print(f"Saved video to {save_path}")


if __name__ == "__main__":
    # run_base() # 02:59
    run_pab()  # 02:58

# CUDA_VISIBLE_DEVICES=5 torchrun --standalone --nproc_per_node=1 scripts/opensora_plan/sample_delta.py<|MERGE_RESOLUTION|>--- conflicted
+++ resolved
@@ -14,18 +14,11 @@
 
     config = OpenSoraPlanConfig()
     pipeline = OpenSoraPlanPipeline(config)
-<<<<<<< HEAD
     for i in [1, 2]:
         print(f"Running iteration {i}")
         prompt = "a bear hunting for prey"
         video = pipeline.generate(prompt).video[0]
         pipeline.save_video(video, f"./outputs/opensora_plan_delta_base_{prompt}.mp4")
-=======
-
-    prompt = "a bear hunting for prey"
-    video = pipeline.generate(prompt).video[0]
-    pipeline.save_video(video, f"./outputs/{prompt}.mp4")
->>>>>>> b8639bb0
 
 
 def run_pab():
@@ -49,6 +42,7 @@
     pipeline = OpenSoraPlanPipeline(config)
 
     prompt = "a bear hunting for prey"
+    prompt = "a bear hunting for prey"
     video = pipeline.generate(prompt).video[0]
 
     save_path = f"./outputs/opensora_plan_delta_acc_{config.delta_config.delta_skip}_{prompt.replace(' ', '_')}_delta_threshold_{config.delta_config.delta_threshold}_delta_gap_{config.delta_config.delta_gap}.mp4"
