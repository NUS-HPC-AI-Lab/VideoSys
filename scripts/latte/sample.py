--- conflicted
+++ resolved
@@ -27,10 +27,5 @@
 
 
 if __name__ == "__main__":
-<<<<<<< HEAD
-    # run_base() # time 00:48
-    run_pab()  # time 00:38
-=======
     # run_base()
-    run_pab()
->>>>>>> 4458fdc2
+    run_pab()