# Usage: torchrun --standalone --nproc_per_node=1 scripts/latte/sample.py

import opendit
from opendit import LatteConfig, LattePipeline

<<<<<<< HEAD
import argparse
import json
import os
=======
>>>>>>> b66d2a9f

def run_base():
    opendit.initialize(42)

    config = LatteConfig()
    pipeline = LattePipeline(config)

    prompt = "Sunset over the sea."
    video = pipeline.generate(prompt).video[0]
    pipeline.save_video(video, f"./outputs/{prompt}.mp4")

<<<<<<< HEAD
def args_to_dict(args):
    if isinstance(args, dict):
        return args
    else:
        return vars(args)


def main(args):
    set_seed(args.seed)
    torch.set_grad_enabled(False)
    torch.backends.cuda.matmul.allow_tf32 = True
    torch.backends.cudnn.allow_tf32 = True

    # == init distributed env ==
    if os.environ.get("LOCAL_RANK", None) is None:  # DEBUG
        os.environ["RANK"] = "0"
        os.environ["LOCAL_RANK"] = "0"
        os.environ["WORLD_SIZE"] = "1"
        os.environ["MASTER_ADDR"] = "127.0.0.1"
        os.environ["MASTER_PORT"] = "29500"

    colossalai.launch_from_torch({})
    coordinator = DistCoordinator()
    set_parallel_manager(1, coordinator.world_size)
    device = f"cuda:{torch.cuda.current_device()}"

    if args.cross_broadcast or args.spatial_broadcast or args.temporal_broadcast:
        set_pab_manager(
            steps=args.num_sampling_steps,
            cross_broadcast=args.cross_broadcast,
            cross_threshold=args.cross_threshold,
            cross_gap=args.cross_gap,
            spatial_broadcast=args.spatial_broadcast,
            spatial_threshold=args.spatial_threshold,
            spatial_gap=args.spatial_gap,
            temporal_broadcast=args.temporal_broadcast,
            temporal_threshold=args.temporal_threshold,
            temporal_gap=args.temporal_gap,
            diffusion_skip=args.diffusion_skip,
            diffusion_skip_timestep=args.diffusion_skip_timestep,
            # mlp
            mlp_skip=args.mlp_skip,
            mlp_temporal_skip_config=args.mlp_temporal_skip_config,
            mlp_spatial_skip_config=args.mlp_spatial_skip_config,
        )

    transformer_model = LatteT2V.from_pretrained(
        args.pretrained_model_path, subfolder="transformer", video_length=args.video_length
    ).to(device, dtype=torch.float16)

    if args.enable_vae_temporal_decoder:
        vae = AutoencoderKLTemporalDecoder.from_pretrained(
            args.pretrained_model_path, subfolder="vae_temporal_decoder", torch_dtype=torch.float16
        ).to(device)
    else:
        vae = AutoencoderKL.from_pretrained(args.pretrained_model_path, subfolder="vae", torch_dtype=torch.float16).to(
            device
        )
    tokenizer = T5Tokenizer.from_pretrained(args.pretrained_model_path, subfolder="tokenizer")
    text_encoder = T5EncoderModel.from_pretrained(
        args.pretrained_model_path, subfolder="text_encoder", torch_dtype=torch.float16
    ).to(device)

    # set eval mode
    transformer_model.eval()
    vae.eval()
    text_encoder.eval()

    if args.sample_method == "DDIM":
        scheduler = DDIMScheduler.from_pretrained(
            args.pretrained_model_path,
            subfolder="scheduler",
            beta_start=args.beta_start,
            beta_end=args.beta_end,
            beta_schedule=args.beta_schedule,
            variance_type=args.variance_type,
            clip_sample=False,
        )
    elif args.sample_method == "EulerDiscrete":
        scheduler = EulerDiscreteScheduler.from_pretrained(
            args.pretrained_model_path,
            subfolder="scheduler",
            beta_start=args.beta_start,
            beta_end=args.beta_end,
            beta_schedule=args.beta_schedule,
            variance_type=args.variance_type,
        )
    elif args.sample_method == "DDPM":
        scheduler = DDPMScheduler.from_pretrained(
            args.pretrained_model_path,
            subfolder="scheduler",
            beta_start=args.beta_start,
            beta_end=args.beta_end,
            beta_schedule=args.beta_schedule,
            variance_type=args.variance_type,
            clip_sample=False,
        )
    elif args.sample_method == "DPMSolverMultistep":
        scheduler = DPMSolverMultistepScheduler.from_pretrained(
            args.pretrained_model_path,
            subfolder="scheduler",
            beta_start=args.beta_start,
            beta_end=args.beta_end,
            beta_schedule=args.beta_schedule,
            variance_type=args.variance_type,
        )
    elif args.sample_method == "DPMSolverSinglestep":
        scheduler = DPMSolverSinglestepScheduler.from_pretrained(
            args.pretrained_model_path,
            subfolder="scheduler",
            beta_start=args.beta_start,
            beta_end=args.beta_end,
            beta_schedule=args.beta_schedule,
            variance_type=args.variance_type,
        )
    elif args.sample_method == "PNDM":
        scheduler = PNDMScheduler.from_pretrained(
            args.pretrained_model_path,
            subfolder="scheduler",
            beta_start=args.beta_start,
            beta_end=args.beta_end,
            beta_schedule=args.beta_schedule,
            variance_type=args.variance_type,
        )
    elif args.sample_method == "HeunDiscrete":
        scheduler = HeunDiscreteScheduler.from_pretrained(
            args.pretrained_model_path,
            subfolder="scheduler",
            beta_start=args.beta_start,
            beta_end=args.beta_end,
            beta_schedule=args.beta_schedule,
            variance_type=args.variance_type,
        )
    elif args.sample_method == "EulerAncestralDiscrete":
        scheduler = EulerAncestralDiscreteScheduler.from_pretrained(
            args.pretrained_model_path,
            subfolder="scheduler",
            beta_start=args.beta_start,
            beta_end=args.beta_end,
            beta_schedule=args.beta_schedule,
            variance_type=args.variance_type,
        )
    elif args.sample_method == "DEISMultistep":
        scheduler = DEISMultistepScheduler.from_pretrained(
            args.pretrained_model_path,
            subfolder="scheduler",
            beta_start=args.beta_start,
            beta_end=args.beta_end,
            beta_schedule=args.beta_schedule,
            variance_type=args.variance_type,
        )
    elif args.sample_method == "KDPM2AncestralDiscrete":
        scheduler = KDPM2AncestralDiscreteScheduler.from_pretrained(
            args.pretrained_model_path,
            subfolder="scheduler",
            beta_start=args.beta_start,
            beta_end=args.beta_end,
            beta_schedule=args.beta_schedule,
            variance_type=args.variance_type,
        )

    videogen_pipeline = LattePipeline(
        vae=vae, text_encoder=text_encoder, tokenizer=tokenizer, scheduler=scheduler, transformer=transformer_model
    ).to(device)

    if not os.path.exists(args.save_img_path):
        os.makedirs(args.save_img_path)

    # if args.mlp_skip:
    #     s_len = sum(len(config["block"]) * config["skip_count"] for config in args.mlp_spatial_skip_config.values())
    #     t_len = sum(len(config["block"]) * config["skip_count"] for config in args.mlp_temporal_skip_config.values())
    #     args.save_img_path = os.path.join(args.save_img_path, f"skip_mlp_s_{s_len}_t_{t_len}")
    # else:
    #     args.save_img_path = args.save_img_path

    save_dir_name = os.path.splitext(os.path.basename(args.config))[0]
    args.save_img_path = os.path.join(args.save_img_path, save_dir_name)

    print(f"save_dir | {args.save_img_path}")
    os.makedirs(args.save_img_path, exist_ok=True)

    # Save args to save_dir using json
    args_path = os.path.join(args.save_img_path, "args.json")
    with open(args_path, "w") as f:
        json.dump(args_to_dict(args), f, indent=4)
    print(f"Arguments saved to {args_path}")

    # video_grids = []
    for num_prompt, prompt in enumerate(args.text_prompt):
        print("Processing the ({}) prompt".format(prompt))
        videos = videogen_pipeline(
            prompt,
            video_length=args.video_length,
            height=args.image_size[0],
            width=args.image_size[1],
            num_inference_steps=args.num_sampling_steps,
            guidance_scale=args.guidance_scale,
            enable_temporal_attentions=args.enable_temporal_attentions,
            num_images_per_prompt=1,
            mask_feature=True,
            enable_vae_temporal_decoder=args.enable_vae_temporal_decoder,
        ).video
        if coordinator.is_master():
            if videos.shape[1] == 1:
                save_image(videos[0][0], os.path.join(args.save_img_path, f"{prompt[:30].replace(' ', '_')}.png"))
            else:
                imageio.mimwrite(
                    os.path.join(args.save_img_path, prompt[:30].replace(" ", "_") + "_%04d" % args.run_time + ".mp4"),
                    videos[0],
                    fps=8,
                )


if __name__ == "__main__":
    parser = argparse.ArgumentParser()
    parser.add_argument("--config", type=str, required=True)
    parser.add_argument("--save_img_path", type=str, default="./samples/latte/")
    parser.add_argument("--pretrained_model_path", type=str, default="maxin-cn/Latte-1")
    parser.add_argument("--model", type=str, default="LatteT2V")
    parser.add_argument("--video_length", type=int, default=16)
    parser.add_argument("--image_size", nargs="+")
    parser.add_argument("--beta_start", type=float, default=0.0001)
    parser.add_argument("--beta_end", type=float, default=0.02)
    parser.add_argument("--beta_schedule", type=str, default="linear")
    parser.add_argument("--variance_type", type=str, default="learned_range")
    parser.add_argument("--use_compile", action="store_true")
    parser.add_argument("--use_fp16", action="store_true")
    parser.add_argument("--seed", type=int, default=0)
    parser.add_argument("--run_time", type=int, default=0)
    parser.add_argument("--guidance_scale", type=float, default=7.5)
    parser.add_argument("--sample_method", type=str, default="DDIM")
    parser.add_argument("--num_sampling_steps", type=int, default=50)
    parser.add_argument("--enable_temporal_attentions", action="store_true")
    parser.add_argument("--enable_vae_temporal_decoder", action="store_true")
    parser.add_argument("--text_prompt", nargs="+")

    # pab
    parser.add_argument("--spatial_broadcast", action="store_true", help="Enable spatial attention skip")
    parser.add_argument(
        "--spatial_threshold", type=int, nargs=2, default=[100, 800], help="Spatial attention threshold"
    )
    parser.add_argument("--spatial_gap", type=int, default=2, help="Spatial attention gap")
    parser.add_argument("--temporal_broadcast", action="store_true", help="Enable temporal attention skip")
    parser.add_argument(
        "--temporal_threshold", type=int, nargs=2, default=[100, 800], help="Temporal attention threshold"
    )
    parser.add_argument("--temporal_gap", type=int, default=4, help="Temporal attention gap")
    parser.add_argument("--cross_broadcast", action="store_true", help="Enable cross attention skip")
    parser.add_argument("--cross_threshold", type=int, nargs=2, default=[80, 900], help="Cross attention threshold")
    parser.add_argument("--cross_gap", type=int, default=7, help="Cross attention gap")
    parser.add_argument(
        "--diffusion_skip",
        action="store_true",
    )
    parser.add_argument("--diffusion_skip_timestep", nargs="+")
    # skip mlp
    parser.add_argument("--mlp_skip", action="store_true", help="Enable mlp skip")
    parser.add_argument("--mlp_temporal_skip_config", nargs="+")
    parser.add_argument("--mlp_spatial_skip_config", nargs="+")

    args = parser.parse_args()
    config_args = OmegaConf.load(args.config)
    args = merge_args(args, config_args)

    main(args)
=======

def run_pab():
    opendit.initialize(42)

    config = LatteConfig(enable_pab=True)
    pipeline = LattePipeline(config)

    prompt = "Sunset over the sea."
    video = pipeline.generate(prompt).video[0]
    pipeline.save_video(video, f"./outputs/{prompt}.mp4")


if __name__ == "__main__":
    run_base()
    # run_pab()
>>>>>>> b66d2a9f
<|MERGE_RESOLUTION|>--- conflicted
+++ resolved
@@ -3,12 +3,6 @@
 import opendit
 from opendit import LatteConfig, LattePipeline
 
-<<<<<<< HEAD
-import argparse
-import json
-import os
-=======
->>>>>>> b66d2a9f
 
 def run_base():
     opendit.initialize(42)
@@ -20,273 +14,6 @@
     video = pipeline.generate(prompt).video[0]
     pipeline.save_video(video, f"./outputs/{prompt}.mp4")
 
-<<<<<<< HEAD
-def args_to_dict(args):
-    if isinstance(args, dict):
-        return args
-    else:
-        return vars(args)
-
-
-def main(args):
-    set_seed(args.seed)
-    torch.set_grad_enabled(False)
-    torch.backends.cuda.matmul.allow_tf32 = True
-    torch.backends.cudnn.allow_tf32 = True
-
-    # == init distributed env ==
-    if os.environ.get("LOCAL_RANK", None) is None:  # DEBUG
-        os.environ["RANK"] = "0"
-        os.environ["LOCAL_RANK"] = "0"
-        os.environ["WORLD_SIZE"] = "1"
-        os.environ["MASTER_ADDR"] = "127.0.0.1"
-        os.environ["MASTER_PORT"] = "29500"
-
-    colossalai.launch_from_torch({})
-    coordinator = DistCoordinator()
-    set_parallel_manager(1, coordinator.world_size)
-    device = f"cuda:{torch.cuda.current_device()}"
-
-    if args.cross_broadcast or args.spatial_broadcast or args.temporal_broadcast:
-        set_pab_manager(
-            steps=args.num_sampling_steps,
-            cross_broadcast=args.cross_broadcast,
-            cross_threshold=args.cross_threshold,
-            cross_gap=args.cross_gap,
-            spatial_broadcast=args.spatial_broadcast,
-            spatial_threshold=args.spatial_threshold,
-            spatial_gap=args.spatial_gap,
-            temporal_broadcast=args.temporal_broadcast,
-            temporal_threshold=args.temporal_threshold,
-            temporal_gap=args.temporal_gap,
-            diffusion_skip=args.diffusion_skip,
-            diffusion_skip_timestep=args.diffusion_skip_timestep,
-            # mlp
-            mlp_skip=args.mlp_skip,
-            mlp_temporal_skip_config=args.mlp_temporal_skip_config,
-            mlp_spatial_skip_config=args.mlp_spatial_skip_config,
-        )
-
-    transformer_model = LatteT2V.from_pretrained(
-        args.pretrained_model_path, subfolder="transformer", video_length=args.video_length
-    ).to(device, dtype=torch.float16)
-
-    if args.enable_vae_temporal_decoder:
-        vae = AutoencoderKLTemporalDecoder.from_pretrained(
-            args.pretrained_model_path, subfolder="vae_temporal_decoder", torch_dtype=torch.float16
-        ).to(device)
-    else:
-        vae = AutoencoderKL.from_pretrained(args.pretrained_model_path, subfolder="vae", torch_dtype=torch.float16).to(
-            device
-        )
-    tokenizer = T5Tokenizer.from_pretrained(args.pretrained_model_path, subfolder="tokenizer")
-    text_encoder = T5EncoderModel.from_pretrained(
-        args.pretrained_model_path, subfolder="text_encoder", torch_dtype=torch.float16
-    ).to(device)
-
-    # set eval mode
-    transformer_model.eval()
-    vae.eval()
-    text_encoder.eval()
-
-    if args.sample_method == "DDIM":
-        scheduler = DDIMScheduler.from_pretrained(
-            args.pretrained_model_path,
-            subfolder="scheduler",
-            beta_start=args.beta_start,
-            beta_end=args.beta_end,
-            beta_schedule=args.beta_schedule,
-            variance_type=args.variance_type,
-            clip_sample=False,
-        )
-    elif args.sample_method == "EulerDiscrete":
-        scheduler = EulerDiscreteScheduler.from_pretrained(
-            args.pretrained_model_path,
-            subfolder="scheduler",
-            beta_start=args.beta_start,
-            beta_end=args.beta_end,
-            beta_schedule=args.beta_schedule,
-            variance_type=args.variance_type,
-        )
-    elif args.sample_method == "DDPM":
-        scheduler = DDPMScheduler.from_pretrained(
-            args.pretrained_model_path,
-            subfolder="scheduler",
-            beta_start=args.beta_start,
-            beta_end=args.beta_end,
-            beta_schedule=args.beta_schedule,
-            variance_type=args.variance_type,
-            clip_sample=False,
-        )
-    elif args.sample_method == "DPMSolverMultistep":
-        scheduler = DPMSolverMultistepScheduler.from_pretrained(
-            args.pretrained_model_path,
-            subfolder="scheduler",
-            beta_start=args.beta_start,
-            beta_end=args.beta_end,
-            beta_schedule=args.beta_schedule,
-            variance_type=args.variance_type,
-        )
-    elif args.sample_method == "DPMSolverSinglestep":
-        scheduler = DPMSolverSinglestepScheduler.from_pretrained(
-            args.pretrained_model_path,
-            subfolder="scheduler",
-            beta_start=args.beta_start,
-            beta_end=args.beta_end,
-            beta_schedule=args.beta_schedule,
-            variance_type=args.variance_type,
-        )
-    elif args.sample_method == "PNDM":
-        scheduler = PNDMScheduler.from_pretrained(
-            args.pretrained_model_path,
-            subfolder="scheduler",
-            beta_start=args.beta_start,
-            beta_end=args.beta_end,
-            beta_schedule=args.beta_schedule,
-            variance_type=args.variance_type,
-        )
-    elif args.sample_method == "HeunDiscrete":
-        scheduler = HeunDiscreteScheduler.from_pretrained(
-            args.pretrained_model_path,
-            subfolder="scheduler",
-            beta_start=args.beta_start,
-            beta_end=args.beta_end,
-            beta_schedule=args.beta_schedule,
-            variance_type=args.variance_type,
-        )
-    elif args.sample_method == "EulerAncestralDiscrete":
-        scheduler = EulerAncestralDiscreteScheduler.from_pretrained(
-            args.pretrained_model_path,
-            subfolder="scheduler",
-            beta_start=args.beta_start,
-            beta_end=args.beta_end,
-            beta_schedule=args.beta_schedule,
-            variance_type=args.variance_type,
-        )
-    elif args.sample_method == "DEISMultistep":
-        scheduler = DEISMultistepScheduler.from_pretrained(
-            args.pretrained_model_path,
-            subfolder="scheduler",
-            beta_start=args.beta_start,
-            beta_end=args.beta_end,
-            beta_schedule=args.beta_schedule,
-            variance_type=args.variance_type,
-        )
-    elif args.sample_method == "KDPM2AncestralDiscrete":
-        scheduler = KDPM2AncestralDiscreteScheduler.from_pretrained(
-            args.pretrained_model_path,
-            subfolder="scheduler",
-            beta_start=args.beta_start,
-            beta_end=args.beta_end,
-            beta_schedule=args.beta_schedule,
-            variance_type=args.variance_type,
-        )
-
-    videogen_pipeline = LattePipeline(
-        vae=vae, text_encoder=text_encoder, tokenizer=tokenizer, scheduler=scheduler, transformer=transformer_model
-    ).to(device)
-
-    if not os.path.exists(args.save_img_path):
-        os.makedirs(args.save_img_path)
-
-    # if args.mlp_skip:
-    #     s_len = sum(len(config["block"]) * config["skip_count"] for config in args.mlp_spatial_skip_config.values())
-    #     t_len = sum(len(config["block"]) * config["skip_count"] for config in args.mlp_temporal_skip_config.values())
-    #     args.save_img_path = os.path.join(args.save_img_path, f"skip_mlp_s_{s_len}_t_{t_len}")
-    # else:
-    #     args.save_img_path = args.save_img_path
-
-    save_dir_name = os.path.splitext(os.path.basename(args.config))[0]
-    args.save_img_path = os.path.join(args.save_img_path, save_dir_name)
-
-    print(f"save_dir | {args.save_img_path}")
-    os.makedirs(args.save_img_path, exist_ok=True)
-
-    # Save args to save_dir using json
-    args_path = os.path.join(args.save_img_path, "args.json")
-    with open(args_path, "w") as f:
-        json.dump(args_to_dict(args), f, indent=4)
-    print(f"Arguments saved to {args_path}")
-
-    # video_grids = []
-    for num_prompt, prompt in enumerate(args.text_prompt):
-        print("Processing the ({}) prompt".format(prompt))
-        videos = videogen_pipeline(
-            prompt,
-            video_length=args.video_length,
-            height=args.image_size[0],
-            width=args.image_size[1],
-            num_inference_steps=args.num_sampling_steps,
-            guidance_scale=args.guidance_scale,
-            enable_temporal_attentions=args.enable_temporal_attentions,
-            num_images_per_prompt=1,
-            mask_feature=True,
-            enable_vae_temporal_decoder=args.enable_vae_temporal_decoder,
-        ).video
-        if coordinator.is_master():
-            if videos.shape[1] == 1:
-                save_image(videos[0][0], os.path.join(args.save_img_path, f"{prompt[:30].replace(' ', '_')}.png"))
-            else:
-                imageio.mimwrite(
-                    os.path.join(args.save_img_path, prompt[:30].replace(" ", "_") + "_%04d" % args.run_time + ".mp4"),
-                    videos[0],
-                    fps=8,
-                )
-
-
-if __name__ == "__main__":
-    parser = argparse.ArgumentParser()
-    parser.add_argument("--config", type=str, required=True)
-    parser.add_argument("--save_img_path", type=str, default="./samples/latte/")
-    parser.add_argument("--pretrained_model_path", type=str, default="maxin-cn/Latte-1")
-    parser.add_argument("--model", type=str, default="LatteT2V")
-    parser.add_argument("--video_length", type=int, default=16)
-    parser.add_argument("--image_size", nargs="+")
-    parser.add_argument("--beta_start", type=float, default=0.0001)
-    parser.add_argument("--beta_end", type=float, default=0.02)
-    parser.add_argument("--beta_schedule", type=str, default="linear")
-    parser.add_argument("--variance_type", type=str, default="learned_range")
-    parser.add_argument("--use_compile", action="store_true")
-    parser.add_argument("--use_fp16", action="store_true")
-    parser.add_argument("--seed", type=int, default=0)
-    parser.add_argument("--run_time", type=int, default=0)
-    parser.add_argument("--guidance_scale", type=float, default=7.5)
-    parser.add_argument("--sample_method", type=str, default="DDIM")
-    parser.add_argument("--num_sampling_steps", type=int, default=50)
-    parser.add_argument("--enable_temporal_attentions", action="store_true")
-    parser.add_argument("--enable_vae_temporal_decoder", action="store_true")
-    parser.add_argument("--text_prompt", nargs="+")
-
-    # pab
-    parser.add_argument("--spatial_broadcast", action="store_true", help="Enable spatial attention skip")
-    parser.add_argument(
-        "--spatial_threshold", type=int, nargs=2, default=[100, 800], help="Spatial attention threshold"
-    )
-    parser.add_argument("--spatial_gap", type=int, default=2, help="Spatial attention gap")
-    parser.add_argument("--temporal_broadcast", action="store_true", help="Enable temporal attention skip")
-    parser.add_argument(
-        "--temporal_threshold", type=int, nargs=2, default=[100, 800], help="Temporal attention threshold"
-    )
-    parser.add_argument("--temporal_gap", type=int, default=4, help="Temporal attention gap")
-    parser.add_argument("--cross_broadcast", action="store_true", help="Enable cross attention skip")
-    parser.add_argument("--cross_threshold", type=int, nargs=2, default=[80, 900], help="Cross attention threshold")
-    parser.add_argument("--cross_gap", type=int, default=7, help="Cross attention gap")
-    parser.add_argument(
-        "--diffusion_skip",
-        action="store_true",
-    )
-    parser.add_argument("--diffusion_skip_timestep", nargs="+")
-    # skip mlp
-    parser.add_argument("--mlp_skip", action="store_true", help="Enable mlp skip")
-    parser.add_argument("--mlp_temporal_skip_config", nargs="+")
-    parser.add_argument("--mlp_spatial_skip_config", nargs="+")
-
-    args = parser.parse_args()
-    config_args = OmegaConf.load(args.config)
-    args = merge_args(args, config_args)
-
-    main(args)
-=======
 
 def run_pab():
     opendit.initialize(42)
@@ -301,5 +28,4 @@
 
 if __name__ == "__main__":
     run_base()
-    # run_pab()
->>>>>>> b66d2a9f
+    # run_pab()