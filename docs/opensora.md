--- conflicted
+++ resolved
@@ -1,11 +1,7 @@
 # Open-Sora
 
-<<<<<<< HEAD
-We support text-to-video generation for OpenSora. Open-Sora is an open-source initiative dedicated to efficiently reproducing OpenAI's Sora which uses `DiT` model with `Spatial-Temporal Attention`.
-=======
 We support text-to-video generation for Open-Sora. Open-Sora is an open-source initiative dedicated to efficiently reproducing OpenAI's Sora which uses `DiT` model with `Spatial-Temporal Attention`.
 
->>>>>>> ba37b6d4
 
 ## Inference
 
@@ -18,22 +14,7 @@
 torchrun --standalone --nproc_per_node=1 scripts/opensora/sample.py --config configs/opensora/sample.yaml
 ```
 
-<<<<<<< HEAD
-We disable all speedup methods by default. Here are details of some key arguments for training:
-
-- `--nproc_per_node`: The GPU number you want to use for the current node.
-- `--plugin`: The booster plugin used by ColossalAI, `zero2` and `ddp` are supported. The default value is `zero2`. Recommend to enable `zero2`.
-- `--mixed_precision`: The data type for mixed precision training. The default value is `bf16`.
-- `--grad_checkpoint`: Whether enable the gradient checkpointing. This saves the memory cost during training process. The default value is `False`. Recommend to enable.
-- `--enable_flashattn`: Whether enable the FlashAttention. This speeds up the training process. The default value is `False`. Recommend to enable.
-- `--text_speedup`: Whether enable the T5 encoder optimization. This speeds up the training process. The default value is `False`. Requires apex install.
-- `--load`: Load previous saved checkpoint dir and continue training.
-
-
-### Multi-Node Training
-=======
 We disable some speedup methods by default. You can change settings in yaml config. Here are details of some key arguments:
->>>>>>> ba37b6d4
 
 - `--nproc_per_node`: The GPU number you want to use for the current node. Multiple GPUs inference will enable Dynamic Sequence Parallel.
 - `--dtype`: The data type for sampling. The default value is `bf16`.
@@ -54,37 +35,14 @@
 # Use script
 bash scripts/opensora/sample_pab.sh
 # Use command line
-<<<<<<< HEAD
-torchrun --standalone --nproc_per_node=1 scripts/opensora/sample_opensora.py --config configs/opensora/sample.yaml
-```
-
-We disable all speedup methods by default. Here are details of some key arguments for training:
-
-- `--nproc_per_node`: The GPU number you want to use for the current node.
-- `--dtype`: The data type for sampling. The default value is `bf16`.
-- `--enable_flashattn`: Whether enable the FlashAttention. The default value is `False`. Recommend to enable.
-- `--text_speedup`: Whether enable the T5 encoder optimization. This speeds up the text encoder. The default value is `False`. Requires apex install.
-
-Inference tips: 1) EMA model requires quite long time to converge and produce meaningful results. So you can sample base model (`/epochXX-global_stepXX`) instead of ema model (`/epochXX-global_stepXX/ema.pt`) to check your training process. But ema model should be your final result. 2) Modify the text condition in `sample.py` which aligns with your datasets helps to produce better results in the early stage of training.
-
-
-### Low-Latency Inference with DSP
-=======
 torchrun --standalone --nproc_per_node=8 scripts/opensora/sample.py --config configs/opensora/sample_pab.yaml
 ```
 
 You can change settings in yaml config. Here are details of some key arguments for training:
->>>>>>> ba37b6d4
 
 - `--nproc_per_node`: The GPU number you want to use for the current node. Multiple GPUs inference will enable Dynamic Sequence Parallel.
 
-<<<<<<< HEAD
-```shell
-torchrun --standalone --nproc_per_node=1 scripts/opensora/sample_opensora.py --config configs/opensora/sample_speedup.yaml
-```
-=======
 For the more detailed args and usages related with PAB, please refer to [here](./docs/pab.md).
->>>>>>> ba37b6d4
 
 ### Training
 
