<p align="center">
<img width="200px" alt="OpenDiT" src="./figure/logo.png?raw=true">
</p>
<p align="center"><b><big>An Easy, Fast and Memory-Efficent System for DiT Training and Inference</big></b></p>
</p>
<p align="center"><a href="https://github.com/NUS-HPC-AI-Lab/OpenDiT">[Homepage]</a></p>
</p>

# About

OpenDiT is an open-source project that provides a high-performance implementation of Diffusion Transformer(DiT) powered by Colossal-AI, specifically designed to enhance the efficiency of training and inference for DiT applications, including text-to-video generation and text-to-image generation.

OpenDiT boasts the following characteristics:

1. Up to 80% speedup and 50% memory reduction on GPU
      * Kernel optimization including FlashAttention, Fused AdaLN, and Fused layernorm kernel.
      * Hybrid parallelism methods including ZeRO, Gemini, and DDP. Also shard the ema model to further reduce memory cost.
2. FastSeq: A novel sequence parallelism method
    * Specially designed for DiT-like workloads where the activation size is large but the parameter size is small.
    * Up to 48% communication save for intra-node sequence parallel.
    * Break the memory limitation of a single GPU and reduce the overall training and inference time.
3. Ease of use
    * Huge performance improvement gains with a few line changes
    * User do not need to care about the implementation of distributed training.
4. Complete pipeline of text-to-image and text-to-video generation
    * User can easily use and adapt our pipeline to their research without modifying the parallel part.
    * Verify the accuracy of OpenDiT with text-to-image training on ImageNet and release checkpoint.

<p align="center">
<img width="600px" alt="end2end" src="./figure/end2end.png">
</p>

Authors: [Xuanlei Zhao](https://oahzxl.github.io/), [Zhongkai Zhao](https://www.linkedin.com/in/zhongkai-zhao-kk2000/), [Ziming Liu](https://maruyamaaya.github.io/), [Haotian Zhou](https://github.com/ht-zhou), [Qianli Ma](https://fazzie-key.cool/about/index.html), [Yang You](https://www.comp.nus.edu.sg/~youy/)

## Installation

Prerequisites:

-   Python >= 3.10
-   PyTorch >= 1.13 (We recommend to use a >2.0 version)
-   CUDA >= 11.6

We strongly recommend using Anaconda to create a new environment (Python >= 3.10) to run our examples:

```shell
conda create -n opendit python=3.10 -y
conda activate opendit
```

Install ColossalAI:

```shell
git clone https://github.com/hpcaitech/ColossalAI.git
cd ColossalAI
git checkout adae123df3badfb15d044bd416f0cf29f250bc86
pip install -e .
```

Install OpenDiT:

```shell
git clone https://github.com/oahzxl/OpenDiT
cd OpenDiT
pip install -e .
```

**(Optional but recommended)** Install libraries for training & inference speed up:

```shell
# Install Triton for fused adaln kernel
pip install triton

# Install FlashAttention
pip install flash-attn

# Install apex for fused layernorm kernel
git clone https://github.com/NVIDIA/apex.git
cd apex
git checkout 741bdf50825a97664db08574981962d66436d16a
pip install -v --disable-pip-version-check --no-cache-dir --no-build-isolation --config-settings "--build-option=--cpp_ext" --config-settings "--build-option=--cuda_ext" ./ --global-option="--cuda_ext" --global-option="--cpp_ext"
```


## Usage

### Image

<b>Training.</b> You can train the DiT model by executing the following command:

```shell
# Use script
bash train_img.sh
# Use command line
torchrun --standalone --nproc_per_node=2 train.py \
    --model DiT-XL/2 \
    --batch_size 2
```

We disable all speedup methods by default. Here are details of some key arguments for training:
- `--plugin`: The booster plugin used by ColossalAI, `zero2` and `ddp` are supported. The default value is `zero2`. Recommend to enable `zero2`.
- `--mixed_precision`: The data type for mixed precision training. The default value is `fp16`.
- `--grad_checkpoint`: Whether enable the gradient checkpointing. This saves the memory cost during training process. The default value is `False`. Recommend to disable it when memory is enough.
- `--enable_modulate_kernel`: Whether enable the modulate kernel optimization. This speeds up the training process. The default value is `False`. Recommend to enable it for GPU < H100.
- `--enable_layernorm_kernel`: Whether enable the layernorm kernel optimization. This speeds up the training process. The default value is `False`. Recommend to enable it.
- `--enable_flashattn`: Whether enable the FlashAttention. This speeds up the training process. The default value is `False`. Recommend to enable.
- `--sequence_parallel_size`: The sequence parallelism size. Will enable sequence parallelism when setting a value > 1. The defualt value is 1. Recommend to disable it if memory is enough.

For more details on the configuration of the training process, please visit our code.

<b>Inference.</b> You can perform inference using DiT model as follows. You need to replace the checkpoint path to your own trained model. Or you can download [official](https://github.com/facebookresearch/DiT?tab=readme-ov-file#sampling--) or [our](https://drive.google.com/file/d/1P4t2V3RDNcoCiEkbVWAjNetm3KC_4ueI/view?usp=drive_link) checkpoint for inference.

```shell
# Use script
bash sample_img.sh
# Use command line
python sample.py --model DiT-XL/2 --image_size 256 --ckpt ./model.pt
```

### Video
<b>Training.</b> You can train the video DiT model by executing the following command:

```shell
# train with scipt
bash train_video.sh
# train with command line
torchrun --standalone --nproc_per_node=2 train.py \
    --model vDiT-XL/222 \
    --use_video \
    --data_path ./videos/demo.csv \
    --batch_size 1 \
    --num_frames 16 \
    --image_size 256 \
    --frame_interval 3

# preprocess
# our code read video from csv as the demo shows
# we provide a code to transfer ucf101 to csv format
python preprocess.py
```

<<<<<<< HEAD
=======
This script shares the same speedup methods as we have shown in the image training part. For more details of the configuration of the training process, please visit our code.

>>>>>>> e6249130
<b>Inference.</b> You can perform video inference using DiT model as follows. We are still working on the video ckpt.

```shell
# Use script
bash sample_video.sh
# Use command line
python sample.py \
    --model vDiT-XL/222 \
    --use_video \
    --ckpt ckpt_path \
    --num_frames 16 \
    --image_size 256 \
    --frame_interval 3
```

## FastSeq

![fastseq_overview](./figure/fastseq_overview.png)

In the realm of visual generation models, such as DiT, sequence parallelism is indispensable for effective long-sequence training and low-latency inference. Two key features can summarize the distinctive nature of these tasks:
* The model parameter is small, but the sequence can be very long, making communication a bottleneck.
* As the model size is generally small, it only needs sequence parallelism within a node.

However, existing methods like DeepSpeed-Ulysses and Megatron-LM Sequence Parallelism face limitations when applied to such tasks. They either introduce excessive sequence communication or lack efficiency in handling small-scale sequence parallelism.

To this end, we present FastSeq, a novel sequence parallelism for large sequences and small-scale parallelism. Our method focuses on minimizing sequence communication by employing only two communication operators for every transformer layer. We leverage AllGather to enhance communication efficiency, and we strategically employ an async ring to overlap AllGather communication with qkv computation, further optimizing performance.

Here are the results of our experiments, more results will be coming soon:

![fastseq_exp](./figure/fastseq_exp.png)


## DiT Reproduction Result

We have trained DiT using the origin method with OpenDiT to verify our accuracy. We have trained the model from scratch on ImageNet for 80k steps on 8xA100. Here are some results generated by our trained DiT:

![Results](./figure/dit_results.png)

Our loss also aligns with the results listed in the paper:

![Loss](./figure/dit_loss.png)

To reproduce our results, you need to change the dataset to ImageNet in `train_img.py` and execute the following command:

```
torchrun --standalone --nproc_per_node=8 train.py \
    --model DiT-XL/2 \
    --batch_size 180 \
    --enable_layernorm_kernel \
    --enable_flashattn \
    --mixed_precision fp16
```


## Acknowledgement

## Contributing

If you encounter problems using OpenDiT or have a feature request, feel free to create an issue! We also welcome pull requests from the community.

## Citation
```
@misc{zhao2024opendit,
  author = {Xuanlei Zhao, Zhongkai Zhao, Ziming Liu, Haotian Zhou, Qianli Ma, and Yang You},
  title = {OpenDiT},
  year = {2024},
  publisher = {GitHub},
  journal = {GitHub repository},
  howpublished = {\url{https://github.com/NUS-HPC-AI-Lab/OpenDiT}},
}
```<|MERGE_RESOLUTION|>--- conflicted
+++ resolved
@@ -138,11 +138,8 @@
 python preprocess.py
 ```
 
-<<<<<<< HEAD
-=======
 This script shares the same speedup methods as we have shown in the image training part. For more details of the configuration of the training process, please visit our code.
 
->>>>>>> e6249130
 <b>Inference.</b> You can perform video inference using DiT model as follows. We are still working on the video ckpt.
 
 ```shell
